--- conflicted
+++ resolved
@@ -34,22 +34,12 @@
         return response;
     }
 
-<<<<<<< HEAD
-//    @GetMapping(path = "/items/{goodsItemId}")
-//    public List<GoodsItem> getGoodsItems(@PathVariable long goodsItemId) {
-//        // 테이블을 하나로 합칠지 정할 것
-//        GoodsMessage message = new GoodsMessage(GoodsMessageName.GOODS_ITEM_GET, goodsItemId);
-//        List<GoodsItem> response = amqpTemplate.SendMessageAndReceive(message);
-//        return response;
-//    }
-=======
     @GetMapping(path = "/goods")
     public List<Goods> getGoodsAll() {
         GoodsMessage message = new GoodsMessage(GoodsMessageName.GOODS_GET, null);
         List<Goods> response = amqpTemplate.SendMessageAndReceive(message);
         return response;
     }
->>>>>>> c42fbd06
 
     @GetMapping(path = "/goods")
     public List<Goods> getGoodsCategories(@RequestParam long goodsCategoryId) {
