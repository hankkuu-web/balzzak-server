package com.balzzak.goods.model.domain;

<<<<<<< HEAD

=======
<<<<<<< HEAD
<<<<<<<< HEAD:goods-model/src/main/java/com/balzzak/goods/model/domain/Goods.java
>>>>>>> 64bc10d6
import com.balzzak.goods.model.enums.SaleCode;
import com.balzzak.goods.model.enums.SaleState;
========
import com.balzzak.common.utils.DatetimeHelper;
import com.balzzak.data.goods.models.enums.SaleCode;
import com.balzzak.data.goods.models.enums.SaleState;
import lombok.Builder;
import lombok.EqualsAndHashCode;
>>>>>>>> 4f7cbbb72fc81313a80a8b27a63286eb61b96d03:data-module/src/main/java/com/balzzak/data/goods/models/domain/Goods.java
=======
import com.balzzak.common.utils.DatetimeHelper;
import com.balzzak.goods.model.enums.SaleCode;
import com.balzzak.goods.model.enums.SaleState;
import lombok.Builder;
import lombok.EqualsAndHashCode;
>>>>>>> 4f7cbbb72fc81313a80a8b27a63286eb61b96d03
import lombok.Getter;
import lombok.NoArgsConstructor;

import javax.persistence.*;
import java.math.BigDecimal;
<<<<<<< HEAD
import java.sql.Timestamp;

=======
<<<<<<< HEAD
<<<<<<<< HEAD:goods-model/src/main/java/com/balzzak/goods/model/domain/Goods.java
========
import java.sql.Timestamp;
>>>>>>>> 4f7cbbb72fc81313a80a8b27a63286eb61b96d03:data-module/src/main/java/com/balzzak/data/goods/models/domain/Goods.java
=======
>>>>>>> 4f7cbbb72fc81313a80a8b27a63286eb61b96d03
>>>>>>> 64bc10d6
import java.time.LocalDateTime;
import java.util.ArrayList;
import java.util.List;

@Getter
@NoArgsConstructor
@Entity
@Table(name = "Goods")
@IdClass(GoodsId.class)
public class Goods {

<<<<<<< HEAD
<<<<<<<< HEAD:goods-model/src/main/java/com/balzzak/goods/model/domain/Goods.java
========
=======
>>>>>>> 4f7cbbb72fc81313a80a8b27a63286eb61b96d03
    public Goods(long goodsId, long categoryId) {
        this.goodsId = goodsId;
        this.categoryId = categoryId;
    }

<<<<<<< HEAD
>>>>>>>> 4f7cbbb72fc81313a80a8b27a63286eb61b96d03:data-module/src/main/java/com/balzzak/data/goods/models/domain/Goods.java
=======
>>>>>>> 4f7cbbb72fc81313a80a8b27a63286eb61b96d03
    public void setCurrentDatetime() {
        //this.createDate = DatetimeHelper.timestampNow();
        //this.updateDate = DatetimeHelper.timestampNow();
    }

    public void update(Goods goods) {
        this.goodsName = goods.getGoodsName();
        this.regularPrice = goods.getRegularPrice();
        this.description = goods.getDescription();
        this.saleCode = goods.getSaleCode();
        this.saleState = goods.getSaleState();
        this.versionId = goods.getVersionId();
        //this.updateDate = DatetimeHelper.timestampNow();
    }

    @Id
    private long goodsId;

    @Id
    private long categoryId;

    @Column(nullable = false)
    private BigDecimal regularPrice;

    @Column(nullable = false)
    private BigDecimal discountPrice;

    @Column(nullable = false)
    private String goodsName;

    @Column(nullable = false)
    private String description;

    @Column(nullable = false)
    @Enumerated(EnumType.ORDINAL)
    private SaleCode saleCode;

    @Column(nullable = false)
    @Enumerated(EnumType.ORDINAL)
    private SaleState saleState;

    @Column(nullable = false)
    private LocalDateTime createDate;
<<<<<<< HEAD
<<<<<<<< HEAD:goods-model/src/main/java/com/balzzak/goods/model/domain/Goods.java

    @Column(nullable = false)
    private LocalDateTime updateDate;

    @Column(nullable = false)
    private long versionId;

    @Column(nullable = true)
    private String imagePath;

    @Column(nullable = true)
    private String thumbnailImagePath;

    @Column(nullable = false)
========
=======
>>>>>>> 4f7cbbb72fc81313a80a8b27a63286eb61b96d03

    @Column(nullable = false)
    private LocalDateTime updateDate;

    @Column(nullable = false)
    private long versionId;

    @Column(nullable = true)
    private String imagePath;

    @Column(nullable = true)
    private String thumbnailImagePath;

    @Column(nullable = false)
<<<<<<< HEAD
>>>>>>>> 4f7cbbb72fc81313a80a8b27a63286eb61b96d03:data-module/src/main/java/com/balzzak/data/goods/models/domain/Goods.java
=======
>>>>>>> 4f7cbbb72fc81313a80a8b27a63286eb61b96d03
    private String countryOfOrigin;

//    @MapsId("categoryId")
//    @ManyToOne
//    @JoinColumn(name = "categoryId")
    @Transient
    private GoodsCategory category;

//    @OneToMany(fetch = FetchType.LAZY, mappedBy = "goods")
    @Transient
    private List<GoodsPicture> goodsPictures = new ArrayList<>();

}<|MERGE_RESOLUTION|>--- conflicted
+++ resolved
@@ -1,44 +1,20 @@
 package com.balzzak.goods.model.domain;
 
-<<<<<<< HEAD
-
-=======
-<<<<<<< HEAD
-<<<<<<<< HEAD:goods-model/src/main/java/com/balzzak/goods/model/domain/Goods.java
->>>>>>> 64bc10d6
 import com.balzzak.goods.model.enums.SaleCode;
 import com.balzzak.goods.model.enums.SaleState;
-========
-import com.balzzak.common.utils.DatetimeHelper;
-import com.balzzak.data.goods.models.enums.SaleCode;
-import com.balzzak.data.goods.models.enums.SaleState;
-import lombok.Builder;
-import lombok.EqualsAndHashCode;
->>>>>>>> 4f7cbbb72fc81313a80a8b27a63286eb61b96d03:data-module/src/main/java/com/balzzak/data/goods/models/domain/Goods.java
-=======
+
 import com.balzzak.common.utils.DatetimeHelper;
 import com.balzzak.goods.model.enums.SaleCode;
 import com.balzzak.goods.model.enums.SaleState;
 import lombok.Builder;
 import lombok.EqualsAndHashCode;
->>>>>>> 4f7cbbb72fc81313a80a8b27a63286eb61b96d03
 import lombok.Getter;
 import lombok.NoArgsConstructor;
 
 import javax.persistence.*;
 import java.math.BigDecimal;
-<<<<<<< HEAD
+
 import java.sql.Timestamp;
-
-=======
-<<<<<<< HEAD
-<<<<<<<< HEAD:goods-model/src/main/java/com/balzzak/goods/model/domain/Goods.java
-========
-import java.sql.Timestamp;
->>>>>>>> 4f7cbbb72fc81313a80a8b27a63286eb61b96d03:data-module/src/main/java/com/balzzak/data/goods/models/domain/Goods.java
-=======
->>>>>>> 4f7cbbb72fc81313a80a8b27a63286eb61b96d03
->>>>>>> 64bc10d6
 import java.time.LocalDateTime;
 import java.util.ArrayList;
 import java.util.List;
@@ -50,20 +26,6 @@
 @IdClass(GoodsId.class)
 public class Goods {
 
-<<<<<<< HEAD
-<<<<<<<< HEAD:goods-model/src/main/java/com/balzzak/goods/model/domain/Goods.java
-========
-=======
->>>>>>> 4f7cbbb72fc81313a80a8b27a63286eb61b96d03
-    public Goods(long goodsId, long categoryId) {
-        this.goodsId = goodsId;
-        this.categoryId = categoryId;
-    }
-
-<<<<<<< HEAD
->>>>>>>> 4f7cbbb72fc81313a80a8b27a63286eb61b96d03:data-module/src/main/java/com/balzzak/data/goods/models/domain/Goods.java
-=======
->>>>>>> 4f7cbbb72fc81313a80a8b27a63286eb61b96d03
     public void setCurrentDatetime() {
         //this.createDate = DatetimeHelper.timestampNow();
         //this.updateDate = DatetimeHelper.timestampNow();
@@ -107,8 +69,6 @@
 
     @Column(nullable = false)
     private LocalDateTime createDate;
-<<<<<<< HEAD
-<<<<<<<< HEAD:goods-model/src/main/java/com/balzzak/goods/model/domain/Goods.java
 
     @Column(nullable = false)
     private LocalDateTime updateDate;
@@ -123,27 +83,6 @@
     private String thumbnailImagePath;
 
     @Column(nullable = false)
-========
-=======
->>>>>>> 4f7cbbb72fc81313a80a8b27a63286eb61b96d03
-
-    @Column(nullable = false)
-    private LocalDateTime updateDate;
-
-    @Column(nullable = false)
-    private long versionId;
-
-    @Column(nullable = true)
-    private String imagePath;
-
-    @Column(nullable = true)
-    private String thumbnailImagePath;
-
-    @Column(nullable = false)
-<<<<<<< HEAD
->>>>>>>> 4f7cbbb72fc81313a80a8b27a63286eb61b96d03:data-module/src/main/java/com/balzzak/data/goods/models/domain/Goods.java
-=======
->>>>>>> 4f7cbbb72fc81313a80a8b27a63286eb61b96d03
     private String countryOfOrigin;
 
 //    @MapsId("categoryId")
