--- conflicted
+++ resolved
@@ -3,10 +3,7 @@
 import com.balzzak.goods.contract.operation.IGoodsBiz;
 import com.balzzak.goods.model.domain.Goods;
 import com.balzzak.goods.model.domain.GoodsCategory;
-<<<<<<< HEAD
-=======
 import com.balzzak.goods.model.domain.GoodsId;
->>>>>>> c42fbd06
 import com.balzzak.goods.model.dto.request.GoodsDTO;
 import com.balzzak.goodsservice.repository.GoodsCategoryRepository;
 import com.balzzak.goodsservice.repository.GoodsRepository;
@@ -23,18 +20,9 @@
     private final GoodsCategoryRepository goodsCategoryRepository;
 
 
-<<<<<<< HEAD
-
     public GoodsBiz(GoodsRepository goodsRepository, GoodsCategoryRepository goodsCategoryRepository) {
         this.goodsRepository = goodsRepository;
         this.goodsCategoryRepository = goodsCategoryRepository;
-
-
-=======
-    public GoodsBiz(GoodsRepository goodsRepository, GoodsCategoryRepository goodsCategoryRepository) {
-        this.goodsRepository = goodsRepository;
-        this.goodsCategoryRepository = goodsCategoryRepository;
->>>>>>> c42fbd06
     }
 
     // 없는 경우 예외를 보내야 하나??
@@ -84,11 +72,7 @@
     public void deleteGoods(long goodsId) {
         // 트랜잭션 처리 필요 or 외래키?
 //        this.goodsCategoryMapRepository.deleteById(new GoodsCategoryMap.MapId(goodsId, null));
-<<<<<<< HEAD
-        this.goodsRepository.deleteById(goodsId);
-=======
         this.goodsRepository.deleteById(new GoodsId(1,1));
->>>>>>> c42fbd06
     }
 
     public void deleteGoodsCategory(long goodsCategoryId) {
