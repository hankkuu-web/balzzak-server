package com.balzzak.goodsservice.listener;

import com.balzzak.goods.message.GoodsMessage;
import com.balzzak.goods.message.GoodsMessageName;
import com.balzzak.goods.model.domain.Goods;
import com.balzzak.goods.model.domain.GoodsCategory;
import com.balzzak.goods.model.dto.request.GoodsDTO;
<<<<<<< HEAD
=======
import com.balzzak.goodsservice.repository.*;
>>>>>>> c42fbd06
import com.balzzak.goodsservice.service.GoodsBiz;
import lombok.extern.slf4j.Slf4j;
import org.springframework.amqp.rabbit.annotation.RabbitListener;
import org.springframework.stereotype.Component;

import java.util.List;

@Component
@Slf4j
public class GoodsListener {

    private final GoodsBiz goodsBiz;
    private final GoodsRepository goodsRepository;
    private final GoodsCategoryRepository goodsCategoryRepository;
    private final GoodsSetRepository goodsSetRepository;
    private final GoodsPictureRepository goodsPictureRepository;
    private final GoodsVersionRepository goodsVersionRepository;

    public GoodsListener(GoodsBiz goodsBiz, GoodsRepository goodsRepository, GoodsCategoryRepository goodsCategoryRepository, GoodsSetRepository goodsSetRepository, GoodsPictureRepository goodsPictureRepository, GoodsVersionRepository goodsVersionRepository) {
        this.goodsBiz = goodsBiz;
        this.goodsRepository = goodsRepository;
        this.goodsCategoryRepository = goodsCategoryRepository;
        this.goodsSetRepository = goodsSetRepository;
        this.goodsPictureRepository = goodsPictureRepository;
        this.goodsVersionRepository = goodsVersionRepository;
    }

    @RabbitListener(queues = "goods.request", containerFactory = "rabbitListenerContainerFactory")
    public Object handleSignUpEvent(final GoodsMessage message) throws Exception {

<<<<<<< HEAD
        GoodsMessageName name = message.getMessageName();
        log.warn(name.name());
        switch(name) {
            case GOODS_GET: {
                Long goodsId = message.deserializeValue(Long.TYPE);
                List<Goods> list = goodsBiz.getGoods(goodsId);
                list.add(new Goods(1,1));
                list.add(new Goods(2,1));
                String response = message.serializeValue(list);
                return response;
            }
            case GOODS_ITEM_GET: {
=======
        try {
            GoodsMessageName name = message.getMessageName();
            log.warn(name.name());
            switch(name) {
                case GOODS_GET: {
                    Long goodsId = message.deserializeValue(Long.TYPE);
                    List<Goods> list = goodsBiz.getGoods(goodsId, null);
>>>>>>> c42fbd06

                    String response = message.serializeValue(list);
                    return response;
                }
                case GOODS_CATEGORY_GET: {
                    Long goodsCategoryId = message.deserializeValue(Long.TYPE);
                    List<Goods> list = goodsBiz.getGoods(null, goodsCategoryId);
                    return message.serializeValue(list);
                }
                case GOODS_SET:{
                    GoodsDTO goodsDTO = message.deserializeValue();
                    goodsBiz.createGoods(goodsDTO);
                    break;
                }
                case GOODS_DEL:{
                    long goodsId = message.deserializeValue(long.class);
                    goodsBiz.deleteGoods(goodsId);
                    break;
                }
                case CATEGORY_DEL:{
                    long goodsCategoryId = message.deserializeValue(long.class);
                    goodsBiz.deleteGoodsCategory(goodsCategoryId);
                    break;
                }
                default: {
                    log.error("error");
                }
            }

        } catch (Exception ex) {

        }
        return new RuntimeException("runtime");
    }
}<|MERGE_RESOLUTION|>--- conflicted
+++ resolved
@@ -5,10 +5,7 @@
 import com.balzzak.goods.model.domain.Goods;
 import com.balzzak.goods.model.domain.GoodsCategory;
 import com.balzzak.goods.model.dto.request.GoodsDTO;
-<<<<<<< HEAD
-=======
 import com.balzzak.goodsservice.repository.*;
->>>>>>> c42fbd06
 import com.balzzak.goodsservice.service.GoodsBiz;
 import lombok.extern.slf4j.Slf4j;
 import org.springframework.amqp.rabbit.annotation.RabbitListener;
@@ -39,20 +36,6 @@
     @RabbitListener(queues = "goods.request", containerFactory = "rabbitListenerContainerFactory")
     public Object handleSignUpEvent(final GoodsMessage message) throws Exception {
 
-<<<<<<< HEAD
-        GoodsMessageName name = message.getMessageName();
-        log.warn(name.name());
-        switch(name) {
-            case GOODS_GET: {
-                Long goodsId = message.deserializeValue(Long.TYPE);
-                List<Goods> list = goodsBiz.getGoods(goodsId);
-                list.add(new Goods(1,1));
-                list.add(new Goods(2,1));
-                String response = message.serializeValue(list);
-                return response;
-            }
-            case GOODS_ITEM_GET: {
-=======
         try {
             GoodsMessageName name = message.getMessageName();
             log.warn(name.name());
@@ -60,7 +43,6 @@
                 case GOODS_GET: {
                     Long goodsId = message.deserializeValue(Long.TYPE);
                     List<Goods> list = goodsBiz.getGoods(goodsId, null);
->>>>>>> c42fbd06
 
                     String response = message.serializeValue(list);
                     return response;
